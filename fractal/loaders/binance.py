--- conflicted
+++ resolved
@@ -10,7 +10,6 @@
 
 
 class BinanceFundingLoader(Loader):
-<<<<<<< HEAD
     """
     Loader for Binance Funding Rates.
 
@@ -33,11 +32,6 @@
             start_time (datetime, optional): Start time for data retrieval.
             end_time (datetime, optional): End time for data retrieval.
         """
-=======
-
-    def __init__(self, ticker: str, loader_type: LoaderType = LoaderType.CSV,
-                 start_time: datetime = None, end_time: datetime = None):
->>>>>>> eb2fe96d
         super().__init__(loader_type)
         self.ticker: str = ticker
         self.start_time: Optional[datetime] = (
@@ -160,7 +154,6 @@
 
 
 class BinancePriceLoader(Loader):
-<<<<<<< HEAD
     """
     Loader for Binance Price Data.
 
@@ -186,28 +179,11 @@
             interval (str): Interval for candlestick data (e.g., "1m", "1h", "1d").
             start_time (datetime, optional): Start time for data retrieval.
             end_time (datetime, optional): End time for data retrieval.
-=======
-
-    def __init__(
-            self, ticker: str, loader_type: LoaderType,
-            inverse_price: bool = False, interval: str = '1h',
-            start_time: datetime = None, end_time: datetime = None):
-        """
-        Binance Price Loader
-        Load price data from Binance API for a given ticker.
-
-        Args:
-            ticker (str): ticker to load data for. e.g. 'BTCUSDT'
-            loader_type (LoaderType): Loader type to use. e.g. LoaderType.CSV
-            inverse_price (bool, optional): if inverse_price returns 1/p. Defaults to False.
-            interval (str, optional): interval of klines (1m, 1h, 1d). Defaults to '1h'.
->>>>>>> eb2fe96d
         """
         super().__init__(loader_type)
         self.ticker: str = ticker
         self.inverse_price: bool = inverse_price
         self.interval: str = interval
-<<<<<<< HEAD
         self.start_time: Optional[datetime] = (
             start_time.replace(tzinfo=UTC) if start_time else None
         )
@@ -235,40 +211,10 @@
             "h": 60 * 60 * 1000,       # hours
             "d": 24 * 60 * 60 * 1000,   # days
             "w": 7 * 24 * 60 * 60 * 1000  # weeks
-=======
-        self.start_time: datetime = start_time.replace(tzinfo=UTC) if start_time else None
-        self.end_time: datetime = end_time.replace(tzinfo=UTC) if end_time else None
-        self._url: str = "https://fapi.binance.com/fapi/v1/klines"
-
-    def get_klines(self) -> list:
-        """
-        Get Kline/Candlestick Data.
-        Klines are uniquely identified by their open time.
-
-        Returns:
-            list: List of klines with keys 'openTime', 'open', 'high', 'low', 'close', 'volume'
-        """
-        # Set the time boundaries in milliseconds.
-        end_time = self.end_time
-        start_time = self.start_time
-        if end_time is None:
-            end_time_ms = int(time() * 1000)
-        else:
-            end_time_ms = int(end_time.timestamp() * 1000)
-
-        # Convert self.interval (e.g. "15m", "1h", "1d") to the length of one candle in milliseconds.
-        # You can extend this mapping if you have other interval types.
-        interval_mapping = {
-            'm': 60 * 1000,          # minutes
-            'h': 60 * 60 * 1000,     # hours
-            'd': 24 * 60 * 60 * 1000,  # days
-            'w': 7 * 24 * 60 * 60 * 1000  # weeks
->>>>>>> eb2fe96d
         }
         unit = self.interval[-1]
         try:
             amount = int(self.interval[:-1])
-<<<<<<< HEAD
         except ValueError as err:
             raise ValueError(
                 "Invalid interval format. Example valid formats: '15m', '1h', '1d'."
@@ -279,25 +225,11 @@
             )
 
         candle_duration_ms = amount * interval_mapping[unit]
-=======
-        except ValueError:
-            raise ValueError("Invalid interval format. Example valid formats: '15m', '1h', '1d'.")
-        if unit not in interval_mapping:
-            raise ValueError(f"Interval unit '{unit}' not supported. Supported units: {list(interval_mapping.keys())}.")
-
-        # Each candle’s duration in ms
-        candle_duration_ms = amount * interval_mapping[unit]
-        # Step covers 1000 candles (matching the 'limit=1000' in the API call)
->>>>>>> eb2fe96d
         step_ms = 1000 * candle_duration_ms
 
         klines = []
         while True:
             start_ms = end_time_ms - step_ms
-<<<<<<< HEAD
-=======
-            # Build URL with parameters.
->>>>>>> eb2fe96d
             url = (
                 f"{self._url}?symbol={self.ticker}"
                 f"&interval={self.interval}"
@@ -306,7 +238,6 @@
                 f"&startTime={start_ms}"
             )
             response = requests.get(url, timeout=10).json()
-<<<<<<< HEAD
             if not response:
                 break
 
@@ -329,40 +260,10 @@
             ):
                 break
 
-=======
-            # If no data is returned, exit the loop.
-            if not response:
-                break
-
-            # Process each returned candle.
-            for item in response:
-                item_open_time = int(item[0])
-                # If start_time is provided and this candle is older than it, skip it.
-                if start_time is not None and item_open_time < int(start_time.timestamp() * 1000):
-                    continue
-                klines.append({
-                    'openTime': datetime.utcfromtimestamp(item_open_time / 1000),
-                    'open': float(item[1]),
-                    'high': float(item[2]),
-                    'low': float(item[3]),
-                    'close': float(item[4]),
-                    'volume': float(item[5])
-                })
-
-            # If fewer than 1000 candles were returned, or the oldest candle is older than our start_time,
-            # we have retrieved all the desired data.
-            if len(response) < 1000 or (
-                start_time is not None and int(response[0][0]) < int(start_time.timestamp() * 1000)
-            ):
-                break
-
-            # Update end_time_ms to just before the oldest candle in the current batch (shift by 1 second).
->>>>>>> eb2fe96d
             end_time_ms = int(response[0][0]) - 1000
 
         return klines
 
-<<<<<<< HEAD
     def extract(self) -> None:
         """
         Extract candlestick data from Binance API.
@@ -375,15 +276,6 @@
         """
         self._data = self._data.sort_values("openTime")
         self._data["close"] = self._data["close"].astype(float)
-=======
-    def extract(self):
-        self._data = pd.DataFrame(self.get_klines())
-
-    def transform(self):
-        self._data['date'] = pd.to_datetime(self._data['openTime'], unit='ms', utc=True)
-        self._data = self._data.sort_values('date')
-        self._data['close'] = self._data['close'].astype(float)
->>>>>>> eb2fe96d
         if self.inverse_price:
             self._data["close"] = 1 / self._data["close"]
 
@@ -408,18 +300,12 @@
         else:
             self._read(self.ticker)
         return PriceHistory(
-<<<<<<< HEAD
             prices=self._data["close"].astype(float).values,
             time=pd.to_datetime(self._data["openTime"], utc=True),
-=======
-            prices=self._data['close'].astype(float).values,
-            time=pd.to_datetime(self._data['date']).values
->>>>>>> eb2fe96d
         )
 
 
 class BinanceDayPriceLoader(BinancePriceLoader):
-<<<<<<< HEAD
     """
     Loader for daily Binance price data.
     """
@@ -449,20 +335,10 @@
             interval="1d",
             start_time=start_time,
             end_time=end_time,
-=======
-
-    def __init__(
-            self, ticker: str, loader_type: LoaderType, inverse_price: bool = False,
-            start_time: datetime = None, end_time: datetime = None):
-        super().__init__(
-            ticker=ticker, loader_type=loader_type, inverse_price=inverse_price, interval='1d',
-            start_time=start_time, end_time=end_time
->>>>>>> eb2fe96d
         )
 
 
 class BinanceHourPriceLoader(BinancePriceLoader):
-<<<<<<< HEAD
     """
     Loader for hourly Binance price data.
     """
@@ -492,20 +368,10 @@
             interval="1h",
             start_time=start_time,
             end_time=end_time,
-=======
-
-    def __init__(
-            self, ticker: str, loader_type: LoaderType, inverse_price: bool = False,
-            start_time: datetime = None, end_time: datetime = None):
-        super().__init__(
-            ticker=ticker, loader_type=loader_type, inverse_price=inverse_price, interval='1h',
-            start_time=start_time, end_time=end_time
->>>>>>> eb2fe96d
         )
 
 
 class BinanceMinutePriceLoader(BinancePriceLoader):
-<<<<<<< HEAD
     """
     Loader for minute-based Binance price data.
     """
@@ -563,13 +429,37 @@
             low=self._data["low"].astype(float).values,
             close=self._data["close"].astype(float).values,
             time=pd.to_datetime(self._data["openTime"], utc=True),
-=======
+        )
+
+
+class BinanceDayPriceLoader(BinancePriceLoader):
 
     def __init__(
             self, ticker: str, loader_type: LoaderType, inverse_price: bool = False,
             start_time: datetime = None, end_time: datetime = None):
         super().__init__(
+            ticker=ticker, loader_type=loader_type, inverse_price=inverse_price, interval='1d',
+            start_time=start_time, end_time=end_time
+        )
+
+
+class BinanceHourPriceLoader(BinancePriceLoader):
+
+    def __init__(
+            self, ticker: str, loader_type: LoaderType, inverse_price: bool = False,
+            start_time: datetime = None, end_time: datetime = None):
+        super().__init__(
+            ticker=ticker, loader_type=loader_type, inverse_price=inverse_price, interval='1h',
+            start_time=start_time, end_time=end_time
+        )
+
+
+class BinanceMinutePriceLoader(BinancePriceLoader):
+
+    def __init__(
+            self, ticker: str, loader_type: LoaderType, inverse_price: bool = False,
+            start_time: datetime = None, end_time: datetime = None):
+        super().__init__(
             ticker=ticker, loader_type=loader_type, inverse_price=inverse_price, interval='1m',
             start_time=start_time, end_time=end_time
->>>>>>> eb2fe96d
         )