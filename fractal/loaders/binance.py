--- conflicted
+++ resolved
@@ -1,9 +1,5 @@
-<<<<<<< HEAD
 from datetime import datetime, UTC
-=======
 from typing import List
-from datetime import datetime
->>>>>>> 02a4c5b9
 from time import time
 
 import pandas as pd
@@ -107,13 +103,8 @@
         self.ticker: str = ticker
         self.inverse_price: bool = inverse_price
         self.interval: str = interval
-<<<<<<< HEAD
         self.start_time: datetime = start_time.replace(tzinfo=UTC) if start_time else None
         self.end_time: datetime = end_time.replace(tzinfo=UTC) if end_time else None
-=======
-        self.start_time: datetime = start_time
-        self.end_time: datetime = end_time
->>>>>>> 02a4c5b9
         self._url: str = "https://fapi.binance.com/fapi/v1/klines"
 
     def get_klines(self) -> list:
@@ -200,11 +191,7 @@
         self._data = pd.DataFrame(self.get_klines())
 
     def transform(self):
-<<<<<<< HEAD
         self._data['date'] = pd.to_datetime(self._data['openTime'], unit='ms', utc=True)
-=======
-        self._data['date'] = pd.to_datetime(self._data['openTime'], unit='ms')
->>>>>>> 02a4c5b9
         self._data = self._data.sort_values('date')
         self._data['close'] = self._data['close'].astype(float)
         if self.inverse_price:
