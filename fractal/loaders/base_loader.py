--- conflicted
+++ resolved
@@ -27,19 +27,10 @@
             raise ValueError(f"Loader type {loader_type} not supported")
         self.loader_type: LoaderType = loader_type
         self._data: pd.DataFrame = None
-<<<<<<< HEAD
 
         # Determine base path from environment or current working directory
         base_path: str = os.getenv('DATA_PATH') or os.getenv('PYTHONPATH') or os.getcwd()
         self._base_path: str = os.path.join(base_path, 'fractal_data')
-=======
-        base_path: str = os.getenv('DATA_PATH', '')
-        if base_path == '':
-            base_path = os.getenv('PYTHONPATH', '')
-            if base_path == '':
-                base_path = os.getcwd()
-        self.__base_path: str = base_path + 'fractal_data/'
->>>>>>> eb2fe96d
 
     @abstractmethod
     def extract(self):
@@ -60,7 +51,6 @@
     def file_path(self, *args: str) -> str:
         """Build a file path using the base path, loader name, and given arguments."""
         file_name = '_'.join(args)
-<<<<<<< HEAD
         return os.path.join(self._base_path, self.__class__.__name__.lower(), file_name)
 
     def _load(self, *args: str) -> None:
@@ -69,9 +59,6 @@
         """
         if self._data is None:
             raise ValueError("No data to save. Please ensure data is loaded and transformed.")
-=======
-        return self.__base_path + self.__class__.__name__.lower() + '/' + file_name
->>>>>>> eb2fe96d
 
         file_name = '_'.join(args)
         directory = os.path.join(self._base_path, self.__class__.__name__.lower())
@@ -89,14 +76,10 @@
         else:
             raise ValueError(f"Loader type {self.loader_type} not supported")
 
-<<<<<<< HEAD
-    def _read(self, *args: str) -> None:
+    def _read(self, *args) -> None:
         """
         Read data from the specified file format based on LoaderType.
         """
-=======
-    def _read(self, *args):
->>>>>>> eb2fe96d
         file_path: str = self.file_path(*args)
         if self.loader_type == LoaderType.CSV:
             self._data = pd.read_csv(f'{file_path}.csv')
