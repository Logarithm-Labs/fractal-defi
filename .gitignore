# Byte-compiled / optimized / DLL files
__pycache__/
*.py[cod]
*$py.class

# C extensions
*.so

# Distribution / packaging
.Python
build/
develop-eggs/
dist/
downloads/
eggs/
.eggs/
lib/
lib64/
parts/
sdist/
var/
wheels/
share/python-wheels/
*.egg-info/
.installed.cfg
*.egg
MANIFEST

# PyInstaller
#  Usually these files are written by a python script from a template
#  before PyInstaller builds the exe, so as to inject date/other infos into it.
*.manifest
*.spec

# Installer logs
pip-log.txt
pip-delete-this-directory.txt

# Unit test / coverage reports
htmlcov/
.tox/
.nox/
.coverage
.coverage.*
.cache
nosetests.xml
coverage.xml
*.cover
*.py,cover
.hypothesis/
.pytest_cache/
cover/

# Translations
*.mo
*.pot

# Django stuff:
*.log
local_settings.py
db.sqlite3
db.sqlite3-journal

# Flask stuff:
instance/
.webassets-cache

# Scrapy stuff:
.scrapy

# Sphinx documentation
docs/_build/

# PyBuilder
.pybuilder/
target/

# Jupyter Notebook
.ipynb_checkpoints

# IPython
profile_default/
ipython_config.py

# pyenv
#   For a library or package, you might want to ignore these files since the code is
#   intended to run in multiple environments; otherwise, check them in:
# .python-version

# pipenv
#   According to pypa/pipenv#598, it is recommended to include Pipfile.lock in version control.
#   However, in case of collaboration, if having platform-specific dependencies or dependencies
#   having no cross-platform support, pipenv may install dependencies that don't work, or not
#   install all needed dependencies.
#Pipfile.lock

# poetry
#   Similar to Pipfile.lock, it is generally recommended to include poetry.lock in version control.
#   This is especially recommended for binary packages to ensure reproducibility, and is more
#   commonly ignored for libraries.
#   https://python-poetry.org/docs/basic-usage/#commit-your-poetrylock-file-to-version-control
#poetry.lock

# PEP 582; used by e.g. github.com/David-OConnor/pyflow
__pypackages__/

# Celery stuff
celerybeat-schedule
celerybeat.pid

# SageMath parsed files
*.sage.py

# Environments
.env
.venv
env/
venv/
ENV/
env.bak/
venv.bak/

# Spyder project settings
.spyderproject
.spyproject

# Rope project settings
.ropeproject

# mkdocs documentation
/site

# mypy
.mypy_cache/
.dmypy.json
dmypy.json

# Pyre type checker
.pyre/

# pytype static type analyzer
.pytype/

# Cython debug symbols
cython_debug/

# PyCharm
#  JetBrains specific template is maintainted in a separate JetBrains.gitignore that can
#  be found at https://github.com/github/gitignore/blob/main/Global/JetBrains.gitignore
#  and can be added to the global gitignore or merged into this file.  For a more nuclear
#  option (not recommended) you can uncomment the following to ignore the entire idea folder.
#.idea/

# data
*.csv
*.ipynb
backtest/.DS_Store
*.pickle
*.zip

*id_rsa
*id_rsa.pub
.vscode/settings.json

*.sol
local_run.*
catboost_info
.DS_Store

# mlflow and artifacts
/runs
*loader
/mlruns
/mlartifact
<<<<<<< HEAD
/fractal_data
=======

/.idea
>>>>>>> a8d7ab37
<|MERGE_RESOLUTION|>--- conflicted
+++ resolved
@@ -172,9 +172,5 @@
 *loader
 /mlruns
 /mlartifact
-<<<<<<< HEAD
 /fractal_data
-=======
-
-/.idea
->>>>>>> a8d7ab37
+/.idea