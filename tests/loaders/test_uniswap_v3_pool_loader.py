--- conflicted
+++ resolved
@@ -42,11 +42,9 @@
         assert data["tvl"].iloc[-1] > 0
 
 
-<<<<<<< HEAD
+
 @pytest.mark.integration
 @pytest.mark.slow
-=======
->>>>>>> eb2fe96d
 def test_uniswap_v3_get_pool_decimals(THE_GRAPH_API_KEY: str):
     loader: UniswapV3EthereumPoolDayDataLoader = UniswapV3EthereumPoolDayDataLoader(
             api_key=THE_GRAPH_API_KEY,
@@ -62,7 +60,6 @@
             loader_type=LoaderType.CSV
     )
     decimals = loader.get_pool_decimals("0xC31E54c7a869B9FcBEcc14363CF510d1c41fa443")
-<<<<<<< HEAD
     assert decimals == (18, 6)
 
 
@@ -91,7 +88,4 @@
     assert read_data["fees"].dtype == "float64"
     read_data_reset = read_data.reset_index()
     assert read_data_reset["date"].dtype == "datetime64[ns, UTC]"
-    assert len(read_data_reset) == len(data_reset), "Data length mismatch"
-=======
-    assert decimals == (18, 6)
->>>>>>> eb2fe96d
+    assert len(read_data_reset) == len(data_reset), "Data length mismatch"